--- conflicted
+++ resolved
@@ -106,18 +106,11 @@
         if not isinstance(name, str):
             raise TypeError
         res = name in self.typedefs or \
-<<<<<<< HEAD
-              name in self.enumerations or \
-              name in self.structs or \
-              name in self.arrays or \
-              name in self.maps or \
-              name in self.constants
-=======
             name in self.enumerations or \
             name in self.structs or \
             name in self.arrays or \
-            name in self.maps
->>>>>>> e9a5cab7
+            name in self.maps or \
+            name in self.constants
         return res
 
     def __getitem__(self, name):
@@ -168,16 +161,13 @@
                     member.type.namespace = self
             elif isinstance(member, Map):
                 self.maps[member.name] = member
-<<<<<<< HEAD
-            elif isinstance(member, Constant):
-                self.constants[member.name] = member
-=======
                 # Handle anonymous array special case.
                 if isinstance(member.key_type, Array):
                     member.key_type.namespace = self
                 if isinstance(member.value_type, Array):
                     member.value_type.namespace = self
->>>>>>> e9a5cab7
+            elif isinstance(member, Constant):
+                self.constants[member.name] = member
             else:
                 raise ASTException("Unexpected namespace member type.")
             member.namespace = self
